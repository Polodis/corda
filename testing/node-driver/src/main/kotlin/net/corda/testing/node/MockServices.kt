--- conflicted
+++ resolved
@@ -83,13 +83,8 @@
          */
         @JvmStatic
         fun makeTestDatabaseAndMockServices(keys: List<KeyPair>,
-<<<<<<< HEAD
-                                            identityService: IdentityService,
+                                            identityService: IdentityServiceInternal,
                                             cordappPackages: Set<String> = emptySet(),
-=======
-                                            identityService: IdentityServiceInternal,
-                                            cordappPackages: List<String> = emptyList(),
->>>>>>> c36bea3a
                                             initialIdentityName: CordaX500Name): Pair<CordaPersistence, MockServices> {
             val cordappLoader = CordappLoader.createWithTestPackages(cordappPackages)
             val dataSourceProps = makeTestDataSourceProperties()
@@ -112,17 +107,10 @@
         }
     }
 
-<<<<<<< HEAD
-    constructor(cordappLoader: CordappLoader, initialIdentityName: CordaX500Name = MEGA_CORP.name, vararg keys: KeyPair) : this(cordappLoader, MockTransactionStorage(), initialIdentityName = initialIdentityName, keys = *keys)
-    constructor(cordappPackages: Set<String>, initialIdentityName: CordaX500Name = MEGA_CORP.name, vararg keys: KeyPair) : this(CordappLoader.createWithTestPackages(cordappPackages), initialIdentityName = initialIdentityName, keys = *keys)
-    constructor(vararg keys: KeyPair) : this(emptySet(), MEGA_CORP.name, *keys)
-    constructor() : this(generateKeyPair())
-=======
     private constructor(cordappLoader: CordappLoader, identityService: IdentityServiceInternal, initialIdentityName: CordaX500Name, vararg keys: KeyPair) : this(cordappLoader, MockTransactionStorage(), identityService, initialIdentityName, *keys)
-    constructor(cordappPackages: List<String>, identityService: IdentityServiceInternal, initialIdentityName: CordaX500Name, vararg keys: KeyPair) : this(CordappLoader.createWithTestPackages(cordappPackages), identityService, initialIdentityName, *keys)
-    constructor(identityService: IdentityServiceInternal, initialIdentityName: CordaX500Name, vararg keys: KeyPair) : this(emptyList(), identityService, initialIdentityName, *keys)
+    constructor(cordappPackages: Set<String>, identityService: IdentityServiceInternal, initialIdentityName: CordaX500Name, vararg keys: KeyPair) : this(CordappLoader.createWithTestPackages(cordappPackages), identityService, initialIdentityName, *keys)
+    constructor(identityService: IdentityServiceInternal, initialIdentityName: CordaX500Name, vararg keys: KeyPair) : this(emptySet(), identityService, initialIdentityName, *keys)
     constructor(identityService: IdentityServiceInternal, initialIdentityName: CordaX500Name) : this(identityService, initialIdentityName, generateKeyPair())
->>>>>>> c36bea3a
 
     val key: KeyPair get() = keys.first()
 
