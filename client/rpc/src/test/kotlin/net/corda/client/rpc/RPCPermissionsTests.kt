package net.corda.client.rpc

<<<<<<< HEAD
import com.typesafe.config.ConfigFactory
import net.corda.core.context.AuthServiceId
import net.corda.core.messaging.CordaRPCOps
import net.corda.core.messaging.RPCOps
import net.corda.node.services.Permissions.Companion.invokeRpc
import net.corda.node.services.config.ConfigHelper
import net.corda.node.services.config.parseAsNodeConfiguration
=======
import net.corda.core.messaging.RPCOps
>>>>>>> 21bacd02
import net.corda.node.services.messaging.rpcContext
import net.corda.nodeapi.User
import net.corda.testing.internal.RPCDriverExposedDSLInterface
import net.corda.testing.internal.rpcDriver
import org.apache.shiro.mgt.DefaultSecurityManager
import org.junit.Test
import org.junit.runner.RunWith
import org.junit.runners.Parameterized
<<<<<<< HEAD
import java.nio.file.Path
import java.nio.file.Paths
import java.util.*
import kotlin.reflect.KVisibility
import kotlin.reflect.full.declaredMemberFunctions
=======
>>>>>>> 21bacd02
import kotlin.test.assertFailsWith
import kotlin.test.assertTrue

@RunWith(Parameterized::class)
class RPCPermissionsTests : AbstractRPCTest() {
    companion object {
        const val DUMMY_FLOW = "StartFlow.net.corda.flows.DummyFlow"
        const val ALL_ALLOWED = "ALL"
    }

    /*
     * RPC operation.
     */
    interface TestOps : RPCOps {
<<<<<<< HEAD
        fun validatePermission(method : String, target : String? = null)
=======
        fun validatePermission(method: String, target: String? = null)
>>>>>>> 21bacd02
    }

    class TestOpsImpl : TestOps {
        override val protocolVersion = 1
        override fun validatePermission(method: String, target: String?) {
            val authorized = if (target == null) {
                rpcContext().authorizer.isPermitted(method)
            } else {
                rpcContext().authorizer.isPermitted(method, target)
            }
            if (!authorized) {
                throw PermissionException("RPC user not authorized")
            }
        }
    }

    /**
     * Create an RPC proxy for the given user.
     */
    private fun RPCDriverExposedDSLInterface.testProxyFor(rpcUser: User) = testProxy<TestOps>(TestOpsImpl(), rpcUser).ops

    private fun userOf(name: String, permissions: Set<String>) = User(name, "password", permissions)

    @Test
    fun `empty user cannot use any flows`() {
        rpcDriver {
            val emptyUser = userOf("empty", emptySet())
            val proxy = testProxyFor(emptyUser)
<<<<<<< HEAD
            assertFailsWith(PermissionException::class,
                    "User ${emptyUser.username} should not be allowed to use $DUMMY_FLOW.",
                    { proxy.validatePermission("startFlowDynamic", "net.corda.flows.DummyFlow") })
=======
            assertNotAllowed {
                proxy.validatePermission("startFlowDynamic", "net.corda.flows.DummyFlow")
            }
>>>>>>> 21bacd02
        }
    }

    @Test
    fun `admin user can use any flow`() {
        rpcDriver {
            val adminUser = userOf("admin", setOf(ALL_ALLOWED))
            val proxy = testProxyFor(adminUser)
            proxy.validatePermission("startFlowDynamic", "net.corda.flows.DummyFlow")
            proxy.validatePermission("startTrackedFlowDynamic", "net.corda.flows.DummyFlow")
        }
    }

    @Test
    fun `joe user is allowed to use DummyFlow`() {
        rpcDriver {
            val joeUser = userOf("joe", setOf(DUMMY_FLOW))
            val proxy = testProxyFor(joeUser)
            proxy.validatePermission("startFlowDynamic", "net.corda.flows.DummyFlow")
            proxy.validatePermission("startTrackedFlowDynamic", "net.corda.flows.DummyFlow")
        }
    }

    @Test
    fun `joe user is not allowed to use OtherFlow`() {
        rpcDriver {
            val joeUser = userOf("joe", setOf(DUMMY_FLOW))
            val proxy = testProxyFor(joeUser)
<<<<<<< HEAD
            assertFailsWith(PermissionException::class,
                    "User ${joeUser.username} should not be allowed to use $OTHER_FLOW",
                    {
                        proxy.validatePermission("startFlowDynamic", "net.corda.flows.OtherFlow")
                    })
            assertFailsWith(PermissionException::class,
                    "User ${joeUser.username} should not be allowed to use $OTHER_FLOW",
                    {

                        proxy.validatePermission("startTrackedFlowDynamic", "net.corda.flows.OtherFlow")
                    })
=======
            assertNotAllowed {
                proxy.validatePermission("startFlowDynamic", "net.corda.flows.OtherFlow")
            }
            assertNotAllowed {
                proxy.validatePermission("startTrackedFlowDynamic", "net.corda.flows.OtherFlow")
            }
>>>>>>> 21bacd02
        }
    }

    @Test
    fun `joe user is not allowed to call other RPC methods`() {
        rpcDriver {
            val joeUser = userOf("joe", setOf(DUMMY_FLOW))
            val proxy = testProxyFor(joeUser)
<<<<<<< HEAD
            assertFailsWith(PermissionException::class,
                    "User ${joeUser.username} should not be allowed to invoke RPC other than for starting flows",
                    {
                        proxy.validatePermission("nodeInfo")
                    })
            assertFailsWith(PermissionException::class,
                    "User ${joeUser.username} should not be allowed to invoke RPC other than for starting flows",
                    {
                        proxy.validatePermission("networkMapFeed")
                    })
=======
            assertNotAllowed {
                proxy.validatePermission("nodeInfo")
            }
            assertNotAllowed {
                proxy.validatePermission("networkMapFeed")
            }
>>>>>>> 21bacd02
        }
    }

    @Test
    fun `checking invokeRpc permissions entitlements`() {
        rpcDriver {
            val joeUser = userOf("joe", setOf("InvokeRpc.networkMapFeed"))
            val proxy = testProxyFor(joeUser)
<<<<<<< HEAD
            assertFailsWith(PermissionException::class,
                    "User ${joeUser.username} should not be allowed to invoke RPC other than for starting flows",
                    {
                        proxy.validatePermission("nodeInfo")
                    })
            assertFailsWith(PermissionException::class,
                    "User ${joeUser.username} should not be allowed to invoke RPC other than for starting flows",
                    {
                        proxy.validatePermission("startTrackedFlowDynamic", "net.corda.flows.OtherFlow")
                    })
=======
            assertNotAllowed {
                proxy.validatePermission("nodeInfo")
            }
            assertNotAllowed {
                proxy.validatePermission("startTrackedFlowDynamic", "net.corda.flows.OtherFlow")
            }
>>>>>>> 21bacd02
            proxy.validatePermission("networkMapFeed")
        }
    }

    private fun assertNotAllowed(action: () -> Unit) {

        assertFailsWith(PermissionException::class, "User should not be allowed to perform this action.", action)
    }
}<|MERGE_RESOLUTION|>--- conflicted
+++ resolved
@@ -1,34 +1,14 @@
 package net.corda.client.rpc
 
-<<<<<<< HEAD
-import com.typesafe.config.ConfigFactory
-import net.corda.core.context.AuthServiceId
-import net.corda.core.messaging.CordaRPCOps
 import net.corda.core.messaging.RPCOps
-import net.corda.node.services.Permissions.Companion.invokeRpc
-import net.corda.node.services.config.ConfigHelper
-import net.corda.node.services.config.parseAsNodeConfiguration
-=======
-import net.corda.core.messaging.RPCOps
->>>>>>> 21bacd02
 import net.corda.node.services.messaging.rpcContext
 import net.corda.nodeapi.User
 import net.corda.testing.internal.RPCDriverExposedDSLInterface
 import net.corda.testing.internal.rpcDriver
-import org.apache.shiro.mgt.DefaultSecurityManager
 import org.junit.Test
 import org.junit.runner.RunWith
 import org.junit.runners.Parameterized
-<<<<<<< HEAD
-import java.nio.file.Path
-import java.nio.file.Paths
-import java.util.*
-import kotlin.reflect.KVisibility
-import kotlin.reflect.full.declaredMemberFunctions
-=======
->>>>>>> 21bacd02
 import kotlin.test.assertFailsWith
-import kotlin.test.assertTrue
 
 @RunWith(Parameterized::class)
 class RPCPermissionsTests : AbstractRPCTest() {
@@ -41,11 +21,7 @@
      * RPC operation.
      */
     interface TestOps : RPCOps {
-<<<<<<< HEAD
-        fun validatePermission(method : String, target : String? = null)
-=======
         fun validatePermission(method: String, target: String? = null)
->>>>>>> 21bacd02
     }
 
     class TestOpsImpl : TestOps {
@@ -74,15 +50,9 @@
         rpcDriver {
             val emptyUser = userOf("empty", emptySet())
             val proxy = testProxyFor(emptyUser)
-<<<<<<< HEAD
-            assertFailsWith(PermissionException::class,
-                    "User ${emptyUser.username} should not be allowed to use $DUMMY_FLOW.",
-                    { proxy.validatePermission("startFlowDynamic", "net.corda.flows.DummyFlow") })
-=======
             assertNotAllowed {
                 proxy.validatePermission("startFlowDynamic", "net.corda.flows.DummyFlow")
             }
->>>>>>> 21bacd02
         }
     }
 
@@ -111,7 +81,6 @@
         rpcDriver {
             val joeUser = userOf("joe", setOf(DUMMY_FLOW))
             val proxy = testProxyFor(joeUser)
-<<<<<<< HEAD
             assertFailsWith(PermissionException::class,
                     "User ${joeUser.username} should not be allowed to use $OTHER_FLOW",
                     {
@@ -123,14 +92,12 @@
 
                         proxy.validatePermission("startTrackedFlowDynamic", "net.corda.flows.OtherFlow")
                     })
-=======
             assertNotAllowed {
                 proxy.validatePermission("startFlowDynamic", "net.corda.flows.OtherFlow")
             }
             assertNotAllowed {
                 proxy.validatePermission("startTrackedFlowDynamic", "net.corda.flows.OtherFlow")
             }
->>>>>>> 21bacd02
         }
     }
 
@@ -139,7 +106,6 @@
         rpcDriver {
             val joeUser = userOf("joe", setOf(DUMMY_FLOW))
             val proxy = testProxyFor(joeUser)
-<<<<<<< HEAD
             assertFailsWith(PermissionException::class,
                     "User ${joeUser.username} should not be allowed to invoke RPC other than for starting flows",
                     {
@@ -150,14 +116,12 @@
                     {
                         proxy.validatePermission("networkMapFeed")
                     })
-=======
             assertNotAllowed {
                 proxy.validatePermission("nodeInfo")
             }
             assertNotAllowed {
                 proxy.validatePermission("networkMapFeed")
             }
->>>>>>> 21bacd02
         }
     }
 
@@ -166,7 +130,6 @@
         rpcDriver {
             val joeUser = userOf("joe", setOf("InvokeRpc.networkMapFeed"))
             val proxy = testProxyFor(joeUser)
-<<<<<<< HEAD
             assertFailsWith(PermissionException::class,
                     "User ${joeUser.username} should not be allowed to invoke RPC other than for starting flows",
                     {
@@ -177,14 +140,12 @@
                     {
                         proxy.validatePermission("startTrackedFlowDynamic", "net.corda.flows.OtherFlow")
                     })
-=======
             assertNotAllowed {
                 proxy.validatePermission("nodeInfo")
             }
             assertNotAllowed {
                 proxy.validatePermission("startTrackedFlowDynamic", "net.corda.flows.OtherFlow")
             }
->>>>>>> 21bacd02
             proxy.validatePermission("networkMapFeed")
         }
     }
