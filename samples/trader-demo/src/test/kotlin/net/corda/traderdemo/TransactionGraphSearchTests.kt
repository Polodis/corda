package net.corda.traderdemo

import net.corda.core.contracts.CommandData
import net.corda.core.crypto.newSecureRandom
import net.corda.core.transactions.SignedTransaction
import net.corda.core.transactions.TransactionBuilder
import net.corda.core.transactions.WireTransaction
import net.corda.testing.*
import net.corda.testing.contracts.DummyContract
import net.corda.testing.contracts.DummyState
import net.corda.testing.node.MockServices
import net.corda.testing.node.MockTransactionStorage
import org.junit.Rule
import org.junit.Test
import kotlin.test.assertEquals

class TransactionGraphSearchTests {
    @Rule
    @JvmField
    val testSerialization = SerializationEnvironmentRule()

    class GraphTransactionStorage(val originTx: SignedTransaction, val inputTx: SignedTransaction) : MockTransactionStorage() {
        init {
            addTransaction(originTx)
            addTransaction(inputTx)
        }
    }

    fun random31BitValue(): Int = Math.abs(newSecureRandom().nextInt())

    /**
     * Build a pair of transactions. The first issues a dummy output state, and has a command applied, the second then
     * references that state.
     *
     * @param command the command to add to the origin transaction.
     * @param signer signer for the two transactions and their commands.
     */
    fun buildTransactions(command: CommandData): GraphTransactionStorage {
<<<<<<< HEAD
        val megaCorpServices = MockServices(setOf("net.corda.testing.contracts"), MEGA_CORP.name, MEGA_CORP_KEY)
        val notaryServices = MockServices(setOf("net.corda.testing.contracts"), DUMMY_NOTARY.name, DUMMY_NOTARY_KEY)

=======
        val megaCorpServices = MockServices(listOf("net.corda.testing.contracts"), rigorousMock(), MEGA_CORP.name, MEGA_CORP_KEY)
        val notaryServices = MockServices(listOf("net.corda.testing.contracts"), rigorousMock(), DUMMY_NOTARY.name, DUMMY_NOTARY_KEY)
>>>>>>> c36bea3a
        val originBuilder = TransactionBuilder(DUMMY_NOTARY)
                .addOutputState(DummyState(random31BitValue()), DummyContract.PROGRAM_ID)
                .addCommand(command, MEGA_CORP_PUBKEY)

        val originPtx = megaCorpServices.signInitialTransaction(originBuilder)
        val originTx = notaryServices.addSignature(originPtx)

        val inputBuilder = TransactionBuilder(DUMMY_NOTARY)
                .addInputState(originTx.tx.outRef<DummyState>(0))
                .addCommand(dummyCommand(MEGA_CORP_PUBKEY))

        val inputPtx = megaCorpServices.signInitialTransaction(inputBuilder)
        val inputTx = megaCorpServices.addSignature(inputPtx)

        return GraphTransactionStorage(originTx, inputTx)
    }

    @Test
    fun `return empty from empty`() {
        val storage = buildTransactions(DummyContract.Commands.Create())
        val search = TransactionGraphSearch(storage, emptyList(), TransactionGraphSearch.Query())
        val expected = emptyList<WireTransaction>()
        val actual = search.call()

        assertEquals(expected, actual)
    }

    @Test
    fun `return empty from no match`() {
        val storage = buildTransactions(DummyContract.Commands.Create())
        val search = TransactionGraphSearch(storage, listOf(storage.inputTx.tx), TransactionGraphSearch.Query())
        val expected = emptyList<WireTransaction>()
        val actual = search.call()

        assertEquals(expected, actual)
    }

    @Test
    fun `return origin on match`() {
        val storage = buildTransactions(DummyContract.Commands.Create())
        val search = TransactionGraphSearch(storage, listOf(storage.inputTx.tx), TransactionGraphSearch.Query(DummyContract.Commands.Create::class.java))
        val expected = listOf(storage.originTx.tx)
        val actual = search.call()

        assertEquals(expected, actual)
    }
}<|MERGE_RESOLUTION|>--- conflicted
+++ resolved
@@ -36,14 +36,8 @@
      * @param signer signer for the two transactions and their commands.
      */
     fun buildTransactions(command: CommandData): GraphTransactionStorage {
-<<<<<<< HEAD
-        val megaCorpServices = MockServices(setOf("net.corda.testing.contracts"), MEGA_CORP.name, MEGA_CORP_KEY)
-        val notaryServices = MockServices(setOf("net.corda.testing.contracts"), DUMMY_NOTARY.name, DUMMY_NOTARY_KEY)
-
-=======
-        val megaCorpServices = MockServices(listOf("net.corda.testing.contracts"), rigorousMock(), MEGA_CORP.name, MEGA_CORP_KEY)
-        val notaryServices = MockServices(listOf("net.corda.testing.contracts"), rigorousMock(), DUMMY_NOTARY.name, DUMMY_NOTARY_KEY)
->>>>>>> c36bea3a
+        val megaCorpServices = MockServices(setOf("net.corda.testing.contracts"), rigorousMock(), MEGA_CORP.name, MEGA_CORP_KEY)
+        val notaryServices = MockServices(setOf("net.corda.testing.contracts"), rigorousMock(), DUMMY_NOTARY.name, DUMMY_NOTARY_KEY)
         val originBuilder = TransactionBuilder(DUMMY_NOTARY)
                 .addOutputState(DummyState(random31BitValue()), DummyContract.PROGRAM_ID)
                 .addCommand(command, MEGA_CORP_PUBKEY)
