--- conflicted
+++ resolved
@@ -215,16 +215,10 @@
     @Rule
     @JvmField
     val testSerialization = SerializationEnvironmentRule()
-<<<<<<< HEAD
-    private val megaCorpServices = MockServices(setOf("net.corda.irs.contract"), MEGA_CORP.name, MEGA_CORP_KEY)
-    private val miniCorpServices = MockServices(setOf("net.corda.irs.contract"), MINI_CORP.name, MINI_CORP_KEY)
-    private val notaryServices = MockServices(setOf("net.corda.irs.contract"), DUMMY_NOTARY.name, DUMMY_NOTARY_KEY)
-
-=======
-    private val megaCorpServices = MockServices(listOf("net.corda.irs.contract"), rigorousMock(), MEGA_CORP.name, MEGA_CORP_KEY)
-    private val miniCorpServices = MockServices(listOf("net.corda.irs.contract"), rigorousMock(), MINI_CORP.name, MINI_CORP_KEY)
-    private val notaryServices = MockServices(listOf("net.corda.irs.contract"), rigorousMock(), DUMMY_NOTARY.name, DUMMY_NOTARY_KEY)
->>>>>>> c36bea3a
+    private val megaCorpServices = MockServices(setOf("net.corda.irs.contract"), rigorousMock(), MEGA_CORP.name, MEGA_CORP_KEY)
+    private val miniCorpServices = MockServices(setOf("net.corda.irs.contract"), rigorousMock(), MINI_CORP.name, MINI_CORP_KEY)
+    private val notaryServices = MockServices(setOf("net.corda.irs.contract"), rigorousMock(), DUMMY_NOTARY.name, DUMMY_NOTARY_KEY)
+
     @Test
     fun ok() {
         trade().verifies()
@@ -320,15 +314,11 @@
      */
     @Test
     fun generateIRSandFixSome() {
-<<<<<<< HEAD
-        val services = MockServices(setOf("net.corda.irs.contract"))
-=======
-        val services = MockServices(listOf("net.corda.irs.contract"), rigorousMock<IdentityServiceInternal>().also {
+        val services = MockServices(setOf("net.corda.irs.contract"), rigorousMock<IdentityServiceInternal>().also {
             listOf(MEGA_CORP, MINI_CORP).forEach { party ->
                 doReturn(party).whenever(it).partyFromKey(party.owningKey)
             }
         }, MEGA_CORP.name)
->>>>>>> c36bea3a
         var previousTXN = generateIRSTxn(1)
         previousTXN.toLedgerTransaction(services).verify()
         services.recordTransactions(previousTXN)
