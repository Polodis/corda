--- conflicted
+++ resolved
@@ -105,14 +105,7 @@
                 doReturn(NetworkMapCacheImpl(MockNetworkMapCache(database), identityService)).whenever(it).networkMapCache
                 doReturn(myInfo).whenever(it).myInfo
                 doReturn(kms).whenever(it).keyManagementService
-<<<<<<< HEAD
                 doReturn(CordappProviderImpl(CordappLoader.createWithTestPackages(listOf("net.corda.testing.contracts")), attachments)).whenever(it).cordappProvider
-                doCallRealMethod().whenever(it).recordTransactions(any<StatesToRecord>(), any())
-                doCallRealMethod().whenever(it).recordTransactions(any<Iterable<SignedTransaction>>())
-                doCallRealMethod().whenever(it).recordTransactions(any<SignedTransaction>(), anyVararg())
-=======
-                doReturn(CordappProviderImpl(CordappLoader.createWithTestPackages(listOf("net.corda.testing.contracts")), MockAttachmentStorage())).whenever(it).cordappProvider
->>>>>>> 15f677a2
                 doReturn(NodeVaultService(testClock, kms, stateLoader, database.hibernateConfig)).whenever(it).vaultService
                 doReturn(this@NodeSchedulerServiceTest).whenever(it).testReference
                 doReturn(attachments).whenever(it).attachments
