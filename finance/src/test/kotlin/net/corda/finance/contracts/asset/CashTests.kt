--- conflicted
+++ resolved
@@ -69,17 +69,11 @@
     @Before
     fun setUp() {
         LogHelper.setLevel(NodeVaultService::class)
-<<<<<<< HEAD
-        megaCorpServices = MockServices(setOf("net.corda.finance.contracts.asset"), MEGA_CORP.name, MEGA_CORP_KEY)
-        miniCorpServices = MockServices(setOf("net.corda.finance.contracts.asset"), MINI_CORP.name, MINI_CORP_KEY)
-        val notaryServices = MockServices(setOf("net.corda.finance.contracts.asset"), DUMMY_NOTARY.name, DUMMY_NOTARY_KEY)
-=======
-        megaCorpServices = MockServices(listOf("net.corda.finance.contracts.asset"), rigorousMock(), MEGA_CORP.name, MEGA_CORP_KEY)
-        miniCorpServices = MockServices(listOf("net.corda.finance.contracts.asset"), rigorousMock<IdentityServiceInternal>().also {
+        megaCorpServices = MockServices(setOf("net.corda.finance.contracts.asset"), rigorousMock(), MEGA_CORP.name, MEGA_CORP_KEY)
+        miniCorpServices = MockServices(setOf("net.corda.finance.contracts.asset"), rigorousMock<IdentityServiceInternal>().also {
             doNothing().whenever(it).justVerifyAndRegisterIdentity(argThat { name == MINI_CORP.name })
         }, MINI_CORP.name, MINI_CORP_KEY)
-        val notaryServices = MockServices(listOf("net.corda.finance.contracts.asset"), rigorousMock(), DUMMY_NOTARY.name, DUMMY_NOTARY_KEY)
->>>>>>> c36bea3a
+        val notaryServices = MockServices(setOf("net.corda.finance.contracts.asset"), rigorousMock(), DUMMY_NOTARY.name, DUMMY_NOTARY_KEY)
         val databaseAndServices = makeTestDatabaseAndMockServices(
                 listOf(generateKeyPair()),
                 makeTestIdentityService(listOf(MEGA_CORP_IDENTITY, MINI_CORP_IDENTITY, DUMMY_CASH_ISSUER_IDENTITY, DUMMY_NOTARY_IDENTITY)),
@@ -784,14 +778,9 @@
     // Double spend.
     @Test
     fun chainCashDoubleSpendFailsWith() {
-<<<<<<< HEAD
-        val mockService = MockServices(setOf("net.corda.finance.contracts.asset"), MEGA_CORP.name, MEGA_CORP_KEY)
-
-=======
-        val mockService = MockServices(listOf("net.corda.finance.contracts.asset"), rigorousMock<IdentityServiceInternal>().also {
+        val mockService = MockServices(setOf("net.corda.finance.contracts.asset"), rigorousMock<IdentityServiceInternal>().also {
             doReturn(MEGA_CORP).whenever(it).partyFromKey(MEGA_CORP_PUBKEY)
         }, MEGA_CORP.name, MEGA_CORP_KEY)
->>>>>>> c36bea3a
         ledger(mockService) {
             unverifiedTransaction {
                 attachment(Cash.PROGRAM_ID)
