--- conflicted
+++ resolved
@@ -54,19 +54,13 @@
             beneficiary = CHARLIE
     )
     private val outState = inState.copy(beneficiary = AnonymousParty(BOB_PUBKEY))
-<<<<<<< HEAD
-    private val miniCorpServices = MockServices(setOf("net.corda.finance.contracts.asset"), MINI_CORP.name, MINI_CORP_KEY)
-    private val notaryServices = MockServices(DUMMY_NOTARY_KEY)
-    private val mockService = MockServices(setOf("net.corda.finance.contracts.asset"))
-=======
-    private val miniCorpServices = MockServices(listOf("net.corda.finance.contracts.asset"), rigorousMock(), MINI_CORP.name, MINI_CORP_KEY)
+    private val miniCorpServices = MockServices(setOf("net.corda.finance.contracts.asset"), rigorousMock(), MINI_CORP.name, MINI_CORP_KEY)
     private val notaryServices = MockServices(rigorousMock(), MEGA_CORP.name, DUMMY_NOTARY_KEY)
-    private val mockService = MockServices(listOf("net.corda.finance.contracts.asset"), rigorousMock<IdentityServiceInternal>().also {
+    private val mockService = MockServices(setOf("net.corda.finance.contracts.asset"), rigorousMock<IdentityServiceInternal>().also {
         doReturn(null).whenever(it).partyFromKey(ALICE_PUBKEY)
         doReturn(null).whenever(it).partyFromKey(BOB_PUBKEY)
         doReturn(MEGA_CORP).whenever(it).partyFromKey(MEGA_CORP_PUBKEY)
     }, MEGA_CORP.name)
->>>>>>> c36bea3a
 
     private fun cashObligationTestRoots(
             group: LedgerDSL<TestTransactionDSLInterpreter, TestLedgerDSLInterpreter>
