buildscript {
    // For sharing constants between builds
    Properties constants = new Properties()
    file("$projectDir/constants.properties").withInputStream { constants.load(it) }

    // Our version: bump this on release.
    ext.corda_release_version = "3.0-SNAPSHOT"
    // Increment this on any release that changes public APIs anywhere in the Corda platform
    ext.corda_platform_version = constants.getProperty("platformVersion")
    ext.gradle_plugins_version = constants.getProperty("gradlePluginsVersion")

    // Dependency versions. Can run 'gradle dependencyUpdates' to find new versions of things.
    //
    // TODO: Sort this alphabetically.
    ext.kotlin_version = constants.getProperty("kotlinVersion")
    ext.quasar_version = '0.7.9'

    // gradle-capsule-plugin:1.0.2 contains capsule:1.0.1
    // TODO: Upgrade gradle-capsule-plugin to a version with capsule:1.0.3
    ext.capsule_version = '1.0.1'

    ext.asm_version = '0.5.3'
    ext.artemis_version = '2.4.0'
    ext.jackson_version = '2.9.2'
    ext.jetty_version = '9.4.7.v20170914'
    ext.jersey_version = '2.25'
    ext.jolokia_version = '2.0.0-M3'
    ext.assertj_version = '3.8.0'
    ext.slf4j_version = '1.7.25'
    ext.log4j_version = '2.9.1'
    ext.bouncycastle_version = constants.getProperty("bouncycastleVersion")
    ext.guava_version = constants.getProperty("guavaVersion")
    ext.okhttp_version = '3.5.0'
    ext.netty_version = '4.1.9.Final'
    ext.typesafe_config_version = constants.getProperty("typesafeConfigVersion")
    ext.fileupload_version = '1.3.3'
    ext.junit_version = '4.12'
    ext.mockito_version = '2.10.0'
    ext.jopt_simple_version = '5.0.2'
    ext.jansi_version = '1.14'
    ext.hibernate_version = '5.2.6.Final'
    ext.h2_version = '1.4.194' // Update docs if renamed or removed.
    ext.postgresql_version = '42.1.4'
    ext.rxjava_version = '1.2.4'
    ext.dokka_version = '0.9.14'
    ext.eddsa_version = '0.2.0'
    ext.dependency_checker_version = '3.0.1'
    ext.commons_collections_version = '4.1'
    ext.beanutils_version = '1.9.3'
    ext.crash_version = 'faba68332800f21278c5b600bf14ad55cef5989e'
<<<<<<< HEAD
    ext.shiro_version = '1.3.2'
=======
    ext.jsr305_version = constants.getProperty("jsr305Version")
>>>>>>> 10e686bc

    // Update 121 is required for ObjectInputFilter and at time of writing 131 was latest:
    ext.java8_minUpdateVersion = '131'

    repositories {
        mavenLocal()
        mavenCentral()
        jcenter()
    }
    dependencies {
        classpath "org.jetbrains.kotlin:kotlin-gradle-plugin:$kotlin_version"
        classpath 'com.jfrog.bintray.gradle:gradle-bintray-plugin:1.4'
        classpath "net.corda.plugins:publish-utils:$gradle_plugins_version"
        classpath "net.corda.plugins:quasar-utils:$gradle_plugins_version"
        classpath "net.corda.plugins:cordformation:$gradle_plugins_version"
        classpath "net.corda.plugins:cordapp:$gradle_plugins_version"
        classpath "net.corda.plugins:api-scanner:$gradle_plugins_version"
        classpath 'com.github.ben-manes:gradle-versions-plugin:0.15.0'
        classpath "org.jetbrains.kotlin:kotlin-noarg:$kotlin_version"
        classpath "org.jetbrains.dokka:dokka-gradle-plugin:${dokka_version}"
        classpath "org.ajoberstar:grgit:1.1.0"
        classpath "net.i2p.crypto:eddsa:$eddsa_version" // Needed for ServiceIdentityGenerator in the build environment.
        classpath "org.owasp:dependency-check-gradle:${dependency_checker_version}"
    }
}

plugins {
    // TODO The capsule plugin requires the newer DSL plugin block.It would be nice if we could unify all the plugins into one style,
    // but the DSL has some restrictions e.g can't be used on the allprojects section. So we should revisit this if there are improvements in Gradle.
    // Version 1.0.2 of this plugin uses capsule:1.0.1
    id "us.kirchmeier.capsule" version "1.0.2"
    id "com.jfrog.artifactory" version "4.4.18"
}

ext {
    corda_revision = org.ajoberstar.grgit.Grgit.open(file('.')).head().id
}

apply plugin: 'project-report'
apply plugin: 'com.github.ben-manes.versions'
apply plugin: 'net.corda.plugins.publish-utils'
apply plugin: 'net.corda.plugins.cordformation'
apply plugin: 'maven-publish'

// We need the following three lines even though they're inside an allprojects {} block below because otherwise
// IntelliJ gets confused when importing the project and ends up erasing and recreating the .idea directory, along
// with the run configurations. It also doesn't realise that the project is a Java 8 project and misconfigures
// the resulting import. This fixes it.
apply plugin: 'java'
sourceCompatibility = 1.8
targetCompatibility = 1.8


allprojects {
    apply plugin: 'kotlin'
    apply plugin: 'java'
    apply plugin: 'jacoco'
    apply plugin: 'org.owasp.dependencycheck'

    dependencyCheck {
        suppressionFile = '.ci/dependency-checker/suppressedLibraries.xml'
        cveValidForHours = 1
        format = 'ALL'
    }
    sourceCompatibility = 1.8
    targetCompatibility = 1.8

    tasks.withType(JavaCompile) {
        options.compilerArgs << "-Xlint:unchecked" << "-Xlint:deprecation" << "-Xlint:-options" << "-parameters"
    }

    tasks.withType(org.jetbrains.kotlin.gradle.tasks.KotlinCompile).all {
        kotlinOptions {
            languageVersion = "1.1"
            apiVersion = "1.1"
            jvmTarget = "1.8"
            javaParameters = true   // Useful for reflection.
        }
    }

    tasks.withType(Jar) { task ->
        // Includes War and Ear
        manifest {
            attributes('Corda-Release-Version': corda_release_version)
            attributes('Corda-Platform-Version': corda_platform_version)
            attributes('Corda-Revision': corda_revision)
            attributes('Corda-Vendor': 'Corda Open Source')
            attributes('Automatic-Module-Name': "net.corda.${task.project.name.replaceAll('-', '.')}")
        }
    }

    tasks.withType(Test) {
        // Prevent the project from creating temporary files outside of the build directory.
        systemProperties['java.io.tmpdir'] = buildDir

        // Ensures that "net.corda.testing.amqp.enable" is passed correctly from Gradle command line
        // down to JVM executing unit test. It looks like we are running unit tests in the forked mode
        // and all the "-D" parameters passed to Gradle not making it to unit test level
        // TODO: Remove once we fully switched to AMQP
        final AMQP_ENABLE_PROP_NAME = "net.corda.testing.amqp.enable"
        systemProperty(AMQP_ENABLE_PROP_NAME, System.getProperty(AMQP_ENABLE_PROP_NAME))
    }

    group 'net.corda'
    version "$corda_release_version"

    repositories {
        mavenLocal()
        mavenCentral()
        jcenter()
        maven { url 'https://jitpack.io' }
    }

    configurations {
        compile {
            // We want to use SLF4J's version of these bindings: jcl-over-slf4j
            // Remove any transitive dependency on Apache's version.
            exclude group: 'commons-logging', module: 'commons-logging'
        }
        runtime {
            // We never want isolated.jar on classPath, since we want to test jar being dynamically loaded as an attachment
            exclude module: 'isolated'
        }
    }
}

// Check that we are running on a Java 8 JDK. The source/targetCompatibility values above aren't sufficient to
// guarantee this because those are properties checked by the Java plugin, but we're using Kotlin.
//
// We recommend a specific minor version (unfortunately, not checkable directly) because JavaFX adds APIs in
// minor releases, so we can't work with just any Java 8, it has to be a recent one.
if (!JavaVersion.current().java8Compatible)
    throw new GradleException("Corda requires Java 8, please upgrade to at least 1.8.0_$java8_minUpdateVersion")

repositories {
    mavenCentral()
    jcenter()
}

// Required for building out the fat JAR.
dependencies {
    compile project(':node')
    compile "com.google.guava:guava:$guava_version"

    // Set to corda compile to ensure it exists now deploy nodes no longer relies on build
    compile project(path: ":node:capsule", configuration: 'runtimeArtifacts')
    compile project(path: ":webserver:webcapsule", configuration: 'runtimeArtifacts')

    // For the buildCordappDependenciesJar task
    runtime project(':client:jfx')
    runtime project(':client:mock')
    runtime project(':client:rpc')
    runtime project(':core')
    runtime project(':confidential-identities')
    runtime project(':finance')
    runtime project(':webserver')
    testCompile project(':test-utils')
}

jar {
    // Prevent the root project from building an unwanted dummy CorDapp.
    enabled = false
}

task jacocoRootReport(type: org.gradle.testing.jacoco.tasks.JacocoReport) {
    dependsOn = subprojects.test
    additionalSourceDirs = files(subprojects.sourceSets.main.allSource.srcDirs)
    sourceDirectories = files(subprojects.sourceSets.main.allSource.srcDirs)
    classDirectories = files(subprojects.sourceSets.main.output)
    executionData = files(subprojects.jacocoTestReport.executionData)
    reports {
        html.enabled = true
        xml.enabled = true
        csv.enabled = false
    }
    onlyIf = {
        true
    }
    doFirst {
        executionData = files(executionData.findAll {
            it.exists()
        })
    }
}

tasks.withType(Test) {
    reports.html.destination = file("${reporting.baseDir}/${name}")
}

task deployNodes(type: net.corda.plugins.Cordform, dependsOn: ['jar']) {
    directory "./build/nodes"
    node {
        name "O=Controller,OU=corda,L=London,C=GB"
        notary = [validating : true]
        p2pPort 10002
        cordapps = []
    }
    node {
        name "O=Bank A,OU=corda,L=London,C=GB"
        p2pPort 10012
        rpcPort 10013
        webPort 10014
        cordapps = []
    }
    node {
        name "O=Bank B,OU=corda,L=London,C=GB"
        p2pAddress "localhost:10007"
        rpcAddress "localhost:10008"
        webAddress "localhost:10009"
        cordapps = []
    }
}

bintrayConfig {
    user = System.getenv('CORDA_BINTRAY_USER')
    key = System.getenv('CORDA_BINTRAY_KEY')
    repo = 'corda'
    org = 'r3'
    licenses = ['Apache-2.0']
    vcsUrl = 'https://github.com/corda/corda'
    projectUrl = 'https://github.com/corda/corda'
    gpgSign = true
    gpgPassphrase = System.getenv('CORDA_BINTRAY_GPG_PASSPHRASE')
    publications = ['corda-jfx', 'corda-mock', 'corda-rpc', 'corda-core', 'corda', 'corda-finance', 'corda-node', 'corda-node-api', 'corda-test-common', 'corda-test-utils', 'corda-jackson', 'corda-verifier', 'corda-webserver-impl', 'corda-webserver', 'corda-node-driver', 'corda-confidential-identities']
    license {
        name = 'Apache-2.0'
        url = 'https://www.apache.org/licenses/LICENSE-2.0'
        distribution = 'repo'
    }
    developer {
        id = 'R3'
        name = 'R3'
        email = 'dev@corda.net'
    }
}

// Build a ZIP of all JARs required to compile the Cordapp template
// Note: corda.jar is used at runtime so no runtime ZIP is necessary.
// Resulting ZIP can be found in "build/distributions"
task buildCordappDependenciesZip(type: Zip) {
    baseName 'corda-deps'
    from configurations.runtime
    from configurations.compile
    from configurations.testCompile
    from buildscript.configurations.classpath
    from 'node/capsule/NOTICE' // CDDL notice
    duplicatesStrategy = DuplicatesStrategy.EXCLUDE
}

artifactory {
    publish {
        contextUrl = 'https://ci-artifactory.corda.r3cev.com/artifactory'
        repository {
            repoKey = 'corda-dev'
            username = 'teamcity'
            password = System.getenv('CORDA_ARTIFACTORY_PASSWORD')
        }

        defaults {
            // Root project applies the plugin (for this block) but does not need to be published
            if(project != rootProject) {
                publications(project.extensions.publish.name())
            }
        }
    }
}

task generateApi(type: net.corda.plugins.GenerateApi){
    baseName = "api-corda"
}<|MERGE_RESOLUTION|>--- conflicted
+++ resolved
@@ -48,11 +48,8 @@
     ext.commons_collections_version = '4.1'
     ext.beanutils_version = '1.9.3'
     ext.crash_version = 'faba68332800f21278c5b600bf14ad55cef5989e'
-<<<<<<< HEAD
+    ext.jsr305_version = constants.getProperty("jsr305Version")
     ext.shiro_version = '1.3.2'
-=======
-    ext.jsr305_version = constants.getProperty("jsr305Version")
->>>>>>> 10e686bc
 
     // Update 121 is required for ObjectInputFilter and at time of writing 131 was latest:
     ext.java8_minUpdateVersion = '131'
