package net.corda.nodeapi.internal.serialization

import net.corda.core.contracts.ContractAttachment
import net.corda.core.serialization.*
import net.corda.testing.*
import net.corda.testing.contracts.DummyContract
import net.corda.testing.node.MockAttachmentStorage
import org.assertj.core.api.Assertions.assertThat
import org.assertj.core.api.Assertions.assertThatThrownBy
import org.junit.Assert.assertArrayEquals
import org.junit.Before
import org.junit.Rule
import org.junit.Test
import kotlin.test.assertEquals

class ContractAttachmentSerializerTest {

    @Rule
    @JvmField
    val testSerialization = SerializationEnvironmentRule()

    private lateinit var factory: SerializationFactory
    private lateinit var context: SerializationContext
    private lateinit var contextWithToken: SerializationContext
<<<<<<< HEAD
    private val attachments = MockAttachmentStorage()
=======
    private val mockServices = MockServices(rigorousMock(),  MEGA_CORP.name)
>>>>>>> 32ea59d0
    @Before
    fun setup() {
        factory = testSerialization.env.serializationFactory
        context = testSerialization.env.checkpointContext
        contextWithToken = context.withTokenContext(SerializeAsTokenContextImpl(Any(), factory, context, attachments))
    }

    @Test
    fun `write contract attachment and read it back`() {
        val contractAttachment = ContractAttachment(GeneratedAttachment(ByteArray(0)), DummyContract.PROGRAM_ID)
        // no token context so will serialize the whole attachment
        val serialized = contractAttachment.serialize(factory, context)
        val deserialized = serialized.deserialize(factory, context)

        assertEquals(contractAttachment.id, deserialized.attachment.id)
        assertEquals(contractAttachment.contract, deserialized.contract)
        assertArrayEquals(contractAttachment.open().readBytes(), deserialized.open().readBytes())
    }

    @Test
    fun `write contract attachment and read it back using token context`() {
        val attachment = GeneratedAttachment("test".toByteArray())
        attachments.importAttachment(attachment.open())
        val contractAttachment = ContractAttachment(attachment, DummyContract.PROGRAM_ID)
        val serialized = contractAttachment.serialize(factory, contextWithToken)
        val deserialized = serialized.deserialize(factory, contextWithToken)

        assertEquals(contractAttachment.id, deserialized.attachment.id)
        assertEquals(contractAttachment.contract, deserialized.contract)
        assertArrayEquals(contractAttachment.open().readBytes(), deserialized.open().readBytes())
    }

    @Test
    fun `check only serialize attachment id and contract class name when using token context`() {
        val largeAttachmentSize = 1024 * 1024
        val attachment = GeneratedAttachment(ByteArray(largeAttachmentSize))
        attachments.importAttachment(attachment.open())
        val contractAttachment = ContractAttachment(attachment, DummyContract.PROGRAM_ID)
        val serialized = contractAttachment.serialize(factory, contextWithToken)

        assertThat(serialized.size).isLessThan(largeAttachmentSize)
    }

    @Test
    fun `throws when missing attachment when using token context`() {
        val attachment = GeneratedAttachment("test".toByteArray())

        // don't importAttachment in mockService

        val contractAttachment = ContractAttachment(attachment, DummyContract.PROGRAM_ID)
        val serialized = contractAttachment.serialize(factory, contextWithToken)
        val deserialized = serialized.deserialize(factory, contextWithToken)

        assertThatThrownBy { deserialized.attachment.open() }.isInstanceOf(MissingAttachmentsException::class.java)
    }

    @Test
    fun `check attachment in deserialize is lazy loaded when using token context`() {
        val attachment = GeneratedAttachment(ByteArray(0))

        // don't importAttachment in mockService

        val contractAttachment = ContractAttachment(attachment, DummyContract.PROGRAM_ID)
        val serialized = contractAttachment.serialize(factory, contextWithToken)
        serialized.deserialize(factory, contextWithToken)

        // MissingAttachmentsException thrown if we try to open attachment
    }
}

<|MERGE_RESOLUTION|>--- conflicted
+++ resolved
@@ -22,11 +22,7 @@
     private lateinit var factory: SerializationFactory
     private lateinit var context: SerializationContext
     private lateinit var contextWithToken: SerializationContext
-<<<<<<< HEAD
     private val attachments = MockAttachmentStorage()
-=======
-    private val mockServices = MockServices(rigorousMock(),  MEGA_CORP.name)
->>>>>>> 32ea59d0
     @Before
     fun setup() {
         factory = testSerialization.env.serializationFactory
